# Python CircleCI 2.1 configuration file
#
version: 2.1
jobs:
  build:
    docker:
      - image: circleci/python:3.7

    working_directory: ~/repo

    steps:
      - checkout

      - restore_cache:
          keys:
            - v1-dependencies-{{ checksum "Pipfile.lock" }}
            # fallback to using the latest cache if no exact match is found
            - v1-dependencies-

      - run:
          name: install dependencies
          command: |
             pipenv install
<<<<<<< HEAD
          #  python3 -m venv venv
          #  . venv/bin/activate
=======
             pipenv check
             # It is currently unknown where eQF46Ow3 comes from
             source $HOME/.local/share/virtualenvs/repo-eQF46Ow3/bin/activate
>>>>>>> 083c5af1

      - save_cache:
          paths:
            - ./venv
          key: v1-dependencies-{{ checksum "Pipfile.lock" }}

      - run:
          name: run tests
          command: |
            python tests.py

      #- store_artifacts:
      #    path: test-reports
      #    destination: test-reports<|MERGE_RESOLUTION|>--- conflicted
+++ resolved
@@ -21,14 +21,9 @@
           name: install dependencies
           command: |
              pipenv install
-<<<<<<< HEAD
-          #  python3 -m venv venv
-          #  . venv/bin/activate
-=======
              pipenv check
              # It is currently unknown where eQF46Ow3 comes from
              source $HOME/.local/share/virtualenvs/repo-eQF46Ow3/bin/activate
->>>>>>> 083c5af1
 
       - save_cache:
           paths:
